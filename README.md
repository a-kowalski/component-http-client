# Change Log
This is the Maleficarum HTTP Client implementation. 

<<<<<<< HEAD
## [2.0.0] - 2017-08-03
### Changed
- Make use of nullable types provided in PHP 7.1 (http://php.net/manual/en/migration71.new-features.php)
=======
## [1.2.1] - 2017-08-09
### Added
- Set default operation timeout
>>>>>>> 1c3076dc

## [1.2.0] - 2017-07-07
### Added
- AbstractClient with possibility to set timeouts
- BasicClient

## [1.1.0] - 2017-04-21
### Added
- Add PATCH method handling

## [1.0.3] - 2016-10-06
### Fixed
- Fixed headers parsing

### Added
- Added getter for request information

## [1.0.2] - 2016-10-04
### Changed
- Replaced invalid CURLOPT_HEADER option with the valid one - CURLOPT_HTTPHEADER
- Changed methods visibility

## [1.0.1] - 2016-09-27
### Added
- Added missing coma in composer.json file

## [1.0.0] - 2016-09-27
### Added
- This was an initial release<|MERGE_RESOLUTION|>--- conflicted
+++ resolved
@@ -1,15 +1,13 @@
 # Change Log
 This is the Maleficarum HTTP Client implementation. 
 
-<<<<<<< HEAD
 ## [2.0.0] - 2017-08-03
 ### Changed
 - Make use of nullable types provided in PHP 7.1 (http://php.net/manual/en/migration71.new-features.php)
-=======
+
 ## [1.2.1] - 2017-08-09
 ### Added
 - Set default operation timeout
->>>>>>> 1c3076dc
 
 ## [1.2.0] - 2017-07-07
 ### Added
